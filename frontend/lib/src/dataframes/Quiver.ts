/**
 * Copyright (c) Streamlit Inc. (2018-2022) Snowflake Inc. (2022-2024)
 *
 * Licensed under the Apache License, Version 2.0 (the "License");
 * you may not use this file except in compliance with the License.
 * You may obtain a copy of the License at
 *
 *     http://www.apache.org/licenses/LICENSE-2.0
 *
 * Unless required by applicable law or agreed to in writing, software
 * distributed under the License is distributed on an "AS IS" BASIS,
 * WITHOUT WARRANTIES OR CONDITIONS OF ANY KIND, either express or implied.
 * See the License for the specific language governing permissions and
 * limitations under the License.
 */

// Private members use _.
/* eslint-disable no-underscore-dangle */

import {
  StructRow,
  Table,
  Vector,
  tableFromIPC,
  Null,
  Field,
  Dictionary,
  Struct,
  Schema as ArrowSchema,
  util,
} from "apache-arrow"
import { immerable, produce } from "immer"
import range from "lodash/range"
import unzip from "lodash/unzip"
import zip from "lodash/zip"
import trimEnd from "lodash/trimEnd"
import moment from "moment-timezone"
import numbro from "numbro"

import { IArrow, Styler as StylerProto } from "@streamlit/lib/src/proto"
import { notNullOrUndefined } from "@streamlit/lib/src/util/utils"
import { logWarning } from "@streamlit/lib/src/util/log"

/** Data types used by ArrowJS. */
export type DataType =
  | null
  | boolean
  | number
  | string
  | Date // datetime
  | Int32Array // int
  | Uint8Array // bytes
  | Uint32Array // Decimal
  | Vector // arrays
  | StructRow // interval
  | Dictionary // categorical
  | Struct // dict
  | bigint // period

/**
 * A row-major grid of DataFrame index header values.
 */
type IndexValue = Vector | number[]

/**
 * A row-major grid of DataFrame index header values.
 */
type Index = IndexValue[]

/**
 * A row-major grid of DataFrame column header values.
 * NOTE: ArrowJS automatically formats the columns in schema, i.e. we always get strings.
 */
type Columns = string[][]

/**
 * A row-major grid of DataFrame data.
 */
type Data = Table

// This type should be recursive as there can be nested structures.
// Example: list[int64], list[list[unicode]], etc.
// NOTE: Commented out until we can find a way to properly define recursive types.
//
// enum DataTypeName {
//   Empty = "empty",
//   Boolean = "bool",
//   Number = "int64",
//   Float = "float64",
//   String = "unicode",
//   Date = "date", // "datetime", "datetimetz"
//   Bytes = "bytes",
//   Object = "object",
//   List = "list[int64]",
// }

/** DataFrame index and data types. */
interface Types {
  /** Types for each index column. */
  index: Type[]

  /** Types for each data column. */
  // NOTE: `DataTypeName` should be used here, but as it's hard (maybe impossible)
  // to define such recursive types in TS, `string` will suffice for now.
  data: Type[]
}

/** Type information for single-index columns, and data columns. */
export interface Type {
  /** The type label returned by pandas.api.types.infer_dtype */
  // NOTE: `DataTypeName` should be used here, but as it's hard (maybe impossible)
  // to define such recursive types in TS, `string` will suffice for now.
  pandas_type: IndexTypeName | string

  /** The numpy dtype that corresponds to the types returned in df.dtypes */
  numpy_type: string

  /** Type metadata. */
  meta?: Record<string, any> | null
}

type IntervalData = "int64" | "uint64" | "float64" | "datetime64[ns]"
type IntervalClosed = "left" | "right" | "both" | "neither"
type IntervalType = `interval[${IntervalData}, ${IntervalClosed}]`

// The frequency strings defined in pandas.
<<<<<<< HEAD
// See: https://pandas.pydata.org/docs/user_guide/timeseries.html#dateoffset-objects
=======
// See: https://pandas.pydata.org/docs/user_guide/timeseries.html#period-aliases
>>>>>>> 6ce80aef
// Not supported: "N" (nanoseconds), "U" & "us" (microseconds), and "B" (business days).
// Reason is that these types are not supported by moment.js, but also they are not
// very commonly used in practice.
type SupportedPandasOffsetType =
  // yearly frequency:
  | "A"
  | "Y"
  // quarterly frequency:
  | "Q"
  // monthly frequency
  | "M"
  // weekly frequency:
  | "W"
  // calendar day frequency:
  | "D"
  // hourly frequency:
  | "H"
  | "h"
  // minutely frequency
  | "T"
  | "min"
  // secondly frequency:
  | "S"
  | "s"
  // milliseconds:
  | "L"
  | "ms"

type PeriodFrequency =
  | SupportedPandasOffsetType
  | `${SupportedPandasOffsetType}-${string}`
type PeriodType = `period[${PeriodFrequency}]`

const WEEKDAY_SHORT = ["SUN", "MON", "TUE", "WED", "THU", "FRI", "SAT"]
const formatMs = (duration: number): string =>
  moment("19700101", "YYYYMMDD")
    .add(duration, "ms")
    .format("YYYY-MM-DD HH:mm:ss.SSS")

const formatSec = (duration: number): string =>
  moment("19700101", "YYYYMMDD")
    .add(duration, "s")
    .format("YYYY-MM-DD HH:mm:ss")

const formatMin = (duration: number): string =>
  moment("19700101", "YYYYMMDD").add(duration, "m").format("YYYY-MM-DD HH:mm")

const formatHours = (duration: number): string =>
  moment("19700101", "YYYYMMDD").add(duration, "h").format("YYYY-MM-DD HH:mm")

const formatDay = (duration: number): string =>
  moment("19700101", "YYYYMMDD").add(duration, "d").format("YYYY-MM-DD")

const formatMonth = (duration: number): string =>
  moment("19700101", "YYYYMMDD").add(duration, "M").format("YYYY-MM")

const formatYear = (duration: number): string =>
  moment("19700101", "YYYYMMDD").add(duration, "y").format("YYYY")

const formatWeeks = (duration: number, freqParam?: string): string => {
  if (!freqParam) {
    throw new Error('Frequency "W" requires parameter')
  }
  const dayIndex = WEEKDAY_SHORT.indexOf(freqParam)
  if (dayIndex < 0) {
    throw new Error(
      `Invalid value: ${freqParam}. Supported values: ${JSON.stringify(
        WEEKDAY_SHORT
      )}`
    )
  }
  const startDate = moment("19700101", "YYYYMMDD")
    .add(duration, "w")
    .day(dayIndex - 6)
    .format("YYYY-MM-DD")
  const endDate = moment("19700101", "YYYYMMDD")
    .add(duration, "w")
    .day(dayIndex)
    .format("YYYY-MM-DD")

  return `${startDate}/${endDate}`
}

const formatQuarter = (duration: number): string =>
  moment("19700101", "YYYYMMDD")
    .add(duration, "Q")
    .endOf("quarter")
    .format("YYYY[Q]Q")

<<<<<<< HEAD
const formatMs = (duration: number): string =>
  moment("19700101", "YYYYMMDD")
    .add(duration, "ms")
    .format("YYYY-MM-DD HH:mm:ss.SSS")

const formatSec = (duration: number): string =>
  moment("19700101", "YYYYMMDD")
    .add(duration, "s")
    .format("YYYY-MM-DD HH:mm:ss")

const formatMin = (duration: number): string =>
  moment("19700101", "YYYYMMDD").add(duration, "m").format("YYYY-MM-DD HH:mm")

const formatHours = (duration: number): string =>
  moment("19700101", "YYYYMMDD").add(duration, "h").format("YYYY-MM-DD HH:mm")

const formatDay = (duration: number): string =>
  moment("19700101", "YYYYMMDD").add(duration, "d").format("YYYY-MM-DD")

const formatMonth = (duration: number): string =>
  moment("19700101", "YYYYMMDD").add(duration, "M").format("YYYY-MM")

const formatYear = (duration: number): string =>
  moment("19700101", "YYYYMMDD").add(duration, "y").format("YYYY")

const formatWeeks = (duration: number, freqParam?: string): string => {
  if (!freqParam) {
    throw new Error('Frequency "W" requires parameter')
  }
  const dayIndex = WEEKDAY_SHORT.indexOf(freqParam)
  if (dayIndex < 0) {
    throw new Error(
      `Invalid value: ${freqParam}. Supported values: ${JSON.stringify(
        WEEKDAY_SHORT
      )}`
    )
  }
  const startDate = moment("19700101", "YYYYMMDD")
    .add(duration, "w")
    .day(dayIndex - 6)
    .format("YYYY-MM-DD")
  const endDate = moment("19700101", "YYYYMMDD")
    .add(duration, "w")
    .day(dayIndex)
    .format("YYYY-MM-DD")

  return `${startDate}/${endDate}`
}

const formatQuarter = (duration: number): string =>
  moment("19700101", "YYYYMMDD")
    .add(duration, "Q")
    .endOf("quarter")
    .format("YYYY[Q]Q")

=======
>>>>>>> 6ce80aef
const PERIOD_TYPE_FORMATTERS: Record<
  SupportedPandasOffsetType,
  (duration: number, freqParam?: string) => string
> = {
  L: formatMs,
  ms: formatMs,
  S: formatSec,
  s: formatSec,
  T: formatMin,
  min: formatMin,
  H: formatHours,
  h: formatHours,
  D: formatDay,
  M: formatMonth,
  W: formatWeeks,
  Q: formatQuarter,
  Y: formatYear,
  A: formatYear,
}

/** Interval data type. */
interface Interval {
  left: number
  right: number
}

export enum IndexTypeName {
  CategoricalIndex = "categorical",
  DatetimeIndex = "datetime",
  Float64Index = "float64",
  Int64Index = "int64",
  RangeIndex = "range",
  UInt64Index = "uint64",
  UnicodeIndex = "unicode",

  // Throws an error.
  TimedeltaIndex = "time",
}

/**
 * The Arrow table schema. It's a blueprint that tells us where data
 * is stored in the associated table. (Arrow stores the schema as a JSON string,
 * and we parse it into this typed object - so these member names come from
 * Arrow.)
 */
interface Schema {
  /**
   * The DataFrame's index names (either provided by user or generated,
   * guaranteed unique). It is used to fetch the index data. Each DataFrame has
   * at least 1 index. There are many different index types; for most of them
   * the index name is stored as a string, but for the "range" index a `RangeIndex`
   * object is used. A `RangeIndex` is only ever by itself, never as part of a
   * multi-index. The length represents the dimensions of the DataFrame's index grid.
   *
   * Example:
   * Range index: [{ kind: "range", name: null, start: 1, step: 1, stop: 5 }]
   * Other index types: ["__index_level_0__", "foo", "bar"]
   */
  index_columns: (string | RangeIndex)[]

  /**
   * Schemas for each column (index *and* data columns) in the DataFrame.
   */
  columns: ColumnSchema[]

  /**
   * DataFrame column headers.
   * The length represents the dimensions of the DataFrame's columns grid.
   */
  column_indexes: ColumnSchema[]
}

/** Metadata for the "range" index type. */
interface RangeIndex {
  kind: "range"
  name: string | null
  start: number
  step: number
  stop: number
}

/**
 * Metadata for a single column in an Arrow table.
 * (This can describe an index *or* a data column.)
 */
interface ColumnSchema {
  /**
   * The fieldName of the column.
   * For a single-index column, this is just the name of the column (e.g. "foo").
   * For a multi-index column, this is a stringified tuple (e.g. "('1','foo')")
   */
  field_name: string

  /**
   * Column-specific metadata. Only used by certain column types
   * (e.g. CategoricalIndex has `num_categories`.)
   */
  metadata: Record<string, any> | null

  /** The name of the column. */
  name: string | null

  /**
   * The type of the column. When `pandas_type == "object"`, `numpy_type`
   * will have a more specific type.
   */
  pandas_type: string

  /**
   * When `pandas_type === "object"`, this field contains the object type.
   * If pandas_type has another value, numpy_type is ignored.
   */
  numpy_type: string
}

/** DataFrame's Styler information. */
interface Styler {
  /** Styler's UUID. */
  uuid: string

  /** Optional user-specified caption. */
  caption: string | null

  /** DataFrame's CSS styles. */
  styles: string | null

  /**
   * Stringified versions of each cell in the DataFrame, in the
   * user-specified format.
   */
  displayValues: Quiver
}

/** Dimensions of the DataFrame. */
interface DataFrameDimensions {
  headerRows: number
  headerColumns: number
  dataRows: number
  dataColumns: number
  rows: number
  columns: number
}

/**
 * There are 4 cell types:
 *  - blank, cells that are not part of index headers, column headers, or data
 *  - index, index header cells
 *  - columns, column header cells
 *  - data, data cells
 */
export enum DataFrameCellType {
  BLANK = "blank",
  INDEX = "index",
  COLUMNS = "columns",
  DATA = "data",
}

/** Data for a single cell in a DataFrame. */
export interface DataFrameCell {
  /** The cell's type (blank, index, columns, or data). */
  type: DataFrameCellType

  /** The cell's CSS id, if the DataFrame has Styler. */
  cssId?: string

  /** The cell's CSS class. */
  cssClass: string

  /** The cell's content. */
  content: DataType

  /** The cell's content type. */
  // For "blank" cells "contentType" is undefined.
  contentType?: Type

  /** The cell's field. */
  field?: Field

  /**
   * The cell's formatted content string, if the DataFrame was created with a Styler.
   * If the DataFrame is unstyled, displayContent will be undefined, and display
   * code should apply a default formatting to the `content` value instead.
   */
  displayContent?: string
}

/**
 * Parses data from an Arrow table, and stores it in a row-major format
 * (which is more useful for our frontend display code than Arrow's columnar format).
 */
export class Quiver {
  /**
   * Plain objects (objects without a prototype), arrays, Maps and Sets are always drafted by Immer.
   * Every other object must use the immerable symbol to mark itself as compatible with Immer.
   * When one of these objects is mutated within a producer, its prototype is preserved between copies.
   * Source: https://immerjs.github.io/immer/complex-objects/
   */
  [immerable] = true

  /** DataFrame's index (matrix of row names). */
  private _index: Index

  /** DataFrame's column labels (matrix of column names). */
  private _columns: Columns

  /** DataFrame's index names. */
  private _indexNames: string[]

  /** DataFrame's data. */
  private _data: Data

  /** Definition for DataFrame's fields. */
  private _fields: Record<string, Field<any>>

  /** Types for DataFrame's index and data. */
  private _types: Types

  /** [optional] DataFrame's Styler data. This will be defined if the user styled the dataframe. */
  private readonly _styler?: Styler

  constructor(element: IArrow) {
    const table = tableFromIPC(element.data)
    const schema = Quiver.parseSchema(table)
    const rawColumns = Quiver.getRawColumns(schema)
    const fields = Quiver.parseFields(table.schema)

    const index = Quiver.parseIndex(table, schema)
    const columns = Quiver.parseColumns(schema)
    const indexNames = Quiver.parseIndexNames(schema)
    const data = Quiver.parseData(table, columns, rawColumns)
    const types = Quiver.parseTypes(table, schema)
    const styler = element.styler
      ? Quiver.parseStyler(element.styler as StylerProto)
      : undefined

    // The assignment is done below to avoid partially populating the instance
    // if an error is thrown.
    this._index = index
    this._columns = columns
    this._data = data
    this._types = types
    this._fields = fields
    this._styler = styler
    this._indexNames = indexNames
  }

  /** Parse Arrow table's schema from a JSON string to an object. */
  private static parseSchema(table: Table): Schema {
    const schema = table.schema.metadata.get("pandas")
    if (schema == null) {
      // This should never happen!
      throw new Error("Table schema is missing.")
    }
    return JSON.parse(schema)
  }

  /** Get unprocessed column names for data columns. Needed for selecting
   * data columns when there are multi-columns. */
  private static getRawColumns(schema: Schema): string[] {
    return (
      schema.columns
        .map(columnSchema => columnSchema.field_name)
        // Filter out all index columns
        .filter(columnName => !schema.index_columns.includes(columnName))
    )
  }

  /** Parse DataFrame's index header values. */
  private static parseIndex(table: Table, schema: Schema): Index {
    return schema.index_columns
      .map(indexName => {
        // Generate a range using the "range" index metadata.
        if (Quiver.isRangeIndex(indexName)) {
          const { start, stop, step } = indexName
          return range(start, stop, step)
        }

        // Otherwise, use the index name to get the index column data.
        const column = table.getChild(indexName as string)
        if (column instanceof Vector && column.type instanceof Null) {
          return null
        }
        return column
      })
      .filter(
        (column: IndexValue | null): column is IndexValue => column !== null
      )
  }

  /** Parse DataFrame's index header names. */
  private static parseIndexNames(schema: Schema): string[] {
    return schema.index_columns.map(indexName => {
      // Range indices are treated differently since they
      // contain additional metadata (e.g. start, stop, step).
      // and not just the name.
      if (Quiver.isRangeIndex(indexName)) {
        const { name } = indexName
        return name || ""
      }
      if (indexName.startsWith("__index_level_")) {
        // Unnamed indices can have a name like "__index_level_0__".
        return ""
      }
      return indexName
    })
  }

  /** Parse DataFrame's column header values. */
  private static parseColumns(schema: Schema): Columns {
    // If DataFrame `columns` has multi-level indexing, the length of
    // `column_indexes` will show how many levels there are.
    const isMultiIndex = schema.column_indexes.length > 1

    // Perform the following transformation:
    // ["('1','foo')", "('2','bar')", "('3','baz')"] -> ... -> [["1", "2", "3"], ["foo", "bar", "baz"]]
    return unzip(
      schema.columns
        .map(columnSchema => columnSchema.field_name)
        // Filter out all index columns
        .filter(fieldName => !schema.index_columns.includes(fieldName))
        .map(fieldName =>
          isMultiIndex
            ? JSON.parse(
                fieldName
                  .replace(/\(/g, "[")
                  .replace(/\)/g, "]")
                  .replace(/'/g, '"')
              )
            : [fieldName]
        )
    )
  }

  /** Parse DataFrame's data. */
  private static parseData(
    table: Table,
    columns: Columns,
    rawColumns: string[]
  ): Data {
    const numDataRows = table.numRows
    const numDataColumns = columns.length > 0 ? columns[0].length : 0
    if (numDataRows === 0 || numDataColumns === 0) {
      return table.select([])
    }

    return table.select(rawColumns)
  }

  /** Parse DataFrame's index and data types. */
  private static parseTypes(table: Table, schema: Schema): Types {
    const index = Quiver.parseIndexType(schema)
    const data = Quiver.parseDataType(table, schema)
    return { index, data }
  }

  /** Parse types for each index column. */
  private static parseIndexType(schema: Schema): Type[] {
    return schema.index_columns.map(indexName => {
      if (Quiver.isRangeIndex(indexName)) {
        return {
          pandas_type: IndexTypeName.RangeIndex,
          numpy_type: IndexTypeName.RangeIndex,
          meta: indexName as RangeIndex,
        }
      }

      // Find the index column we're looking for in the schema.
      const indexColumn = schema.columns.find(
        column => column.field_name === indexName
      )

      // This should never happen!
      if (!indexColumn) {
        throw new Error(`${indexName} index not found.`)
      }

      return {
        pandas_type: indexColumn.pandas_type,
        numpy_type: indexColumn.numpy_type,
        meta: indexColumn.metadata,
      }
    })
  }

  /**
   * Returns the categorical options defined for a given data column.
   * Returns undefined if the column is not categorical.
   *
   * This function only works for non-index columns and expects the index at 0
   * for the first non-index data column.
   */
  public getCategoricalOptions(dataColumnIndex: number): string[] | undefined {
    const { dataColumns: numDataColumns } = this.dimensions

    if (dataColumnIndex < 0 || dataColumnIndex >= numDataColumns) {
      throw new Error(`Column index is out of range: ${dataColumnIndex}`)
    }

    if (!(this._fields[String(dataColumnIndex)].type instanceof Dictionary)) {
      // This is not a categorical column
      return undefined
    }

    const categoricalDict =
      this._data.getChildAt(dataColumnIndex)?.data[0]?.dictionary
    if (categoricalDict) {
      // get all values into a list
      const values = []

      for (let i = 0; i < categoricalDict.length; i++) {
        values.push(categoricalDict.get(i))
      }
      return values
    }
    return undefined
  }

  /** Parse types for each non-index column. */
  private static parseDataType(table: Table, schema: Schema): Type[] {
    return (
      schema.columns
        // Filter out all index columns
        .filter(
          columnSchema =>
            !schema.index_columns.includes(columnSchema.field_name)
        )
        .map(columnSchema => ({
          pandas_type: columnSchema.pandas_type,
          numpy_type: columnSchema.numpy_type,
          meta: columnSchema.metadata,
        }))
    )
  }

  /** Parse styler information from proto. */
  private static parseStyler(styler: StylerProto): Styler {
    return {
      uuid: styler.uuid,
      caption: styler.caption,
      styles: styler.styles,

      // Recursively create a new Quiver instance for Styler's display values.
      // This values will be used for rendering the DataFrame, while the original values
      // will be used for sorting, etc.
      displayValues: new Quiver({ data: styler.displayValues }),
    }
  }

  /** Concatenate the original DataFrame index with the given one. */
  private concatIndexes(otherIndex: Index, otherIndexTypes: Type[]): Index {
    // If one of the `index` arrays is empty, return the other one.
    // Otherwise, they will have different types and an error will be thrown.
    if (otherIndex.length === 0) {
      return this._index
    }
    if (this._index.length === 0) {
      return otherIndex
    }

    // Make sure indexes have same types.
    if (!Quiver.sameIndexTypes(this._types.index, otherIndexTypes)) {
      const receivedIndexTypes = otherIndexTypes.map(index =>
        Quiver.getTypeName(index)
      )
      const expectedIndexTypes = this._types.index.map(index =>
        Quiver.getTypeName(index)
      )

      throw new Error(`
Unsupported operation. The data passed into \`add_rows()\` must have the same
index signature as the original data.

In this case, \`add_rows()\` received \`${JSON.stringify(receivedIndexTypes)}\`
but was expecting \`${JSON.stringify(expectedIndexTypes)}\`.
`)
    }

    if (this._types.index.length === 0) {
      // This should never happen!
      throw new Error("There was an error while parsing index types.")
    }

    // NOTE: "range" index cannot be a part of a multi-index, i.e.
    // if the index type is "range", there will only be one element in the index array.
    if (this._types.index[0].pandas_type === IndexTypeName.RangeIndex) {
      // Continue the sequence for a "range" index.
      // NOTE: The metadata of the original index will be used, i.e.
      // if both indexes are of type "range" and they have different
      // metadata (start, step, stop) values, the metadata of the given
      // index will be ignored.
      const { step, stop } = this._types.index[0].meta as RangeIndex
      otherIndex = [
        range(
          stop,
          // End is not inclusive
          stop + otherIndex[0].length * step,
          step
        ),
      ]
    }

    // Concatenate each index with its counterpart in the other table
    const zipped = zip(this._index, otherIndex)
    // @ts-expect-error We know the two indexes are of the same size
    return zipped.map(a => a[0].concat(a[1]))
  }

  /** True if both arrays contain the same index types in the same order. */
  private static sameIndexTypes(t1: Type[], t2: Type[]): boolean {
    // Make sure both indexes have same dimensions.
    if (t1.length !== t2.length) {
      return false
    }

    return t1.every(
      (type: Type, index: number) =>
        index < t2.length &&
        Quiver.getTypeName(type) === Quiver.getTypeName(t2[index])
    )
  }

  /** Concatenate the original DataFrame data with the given one. */
  private concatData(otherData: Data, otherDataType: Type[]): Data {
    // If one of the `data` arrays is empty, return the other one.
    // Otherwise, they will have different types and an error will be thrown.
    if (otherData.numCols === 0) {
      return this._data
    }
    if (this._data.numCols === 0) {
      return otherData
    }

    // Make sure `data` arrays have the same types.
    if (!Quiver.sameDataTypes(this._types.data, otherDataType)) {
      const receivedDataTypes = otherDataType.map(t => t.pandas_type)
      const expectedDataTypes = this._types.data.map(t => t.pandas_type)

      throw new Error(`
Unsupported operation. The data passed into \`add_rows()\` must have the same
data signature as the original data.

In this case, \`add_rows()\` received \`${JSON.stringify(receivedDataTypes)}\`
but was expecting \`${JSON.stringify(expectedDataTypes)}\`.
`)
    }

    // Remove extra columns from the "other" DataFrame.
    // Columns from otherData are used by index without checking column names.
    const slicedOtherData = otherData.selectAt(range(0, this._data.numCols))
    return this._data.concat(slicedOtherData)
  }

  /** True if both arrays contain the same data types in the same order. */
  private static sameDataTypes(t1: Type[], t2: Type[]): boolean {
    // NOTE: We remove extra columns from the DataFrame that we add rows from.
    // Thus, as long as the length of `t2` is >= than `t1`, this will work properly.
    // For columns, `pandas_type` will point us to the correct type.
    return t1.every(
      (type: Type, index: number) =>
        type.pandas_type === t2[index]?.pandas_type
    )
  }

  /** Concatenate index and data types. */
  private concatTypes(otherTypes: Types): Types {
    const index = this.concatIndexTypes(otherTypes.index)
    const data = this.concatDataTypes(otherTypes.data)
    return { index, data }
  }

  /** Concatenate index types. */
  private concatIndexTypes(otherIndexTypes: Type[]): Type[] {
    // If one of the `types` arrays is empty, return the other one.
    // Otherwise, an empty array will be returned.
    if (otherIndexTypes.length === 0) {
      return this._types.index
    }
    if (this._types.index.length === 0) {
      return otherIndexTypes
    }

    // Make sure indexes have same types.
    if (!Quiver.sameIndexTypes(this._types.index, otherIndexTypes)) {
      const receivedIndexTypes = otherIndexTypes.map(index =>
        Quiver.getTypeName(index)
      )
      const expectedIndexTypes = this._types.index.map(index =>
        Quiver.getTypeName(index)
      )

      throw new Error(`
Unsupported operation. The data passed into \`add_rows()\` must have the same
index signature as the original data.

In this case, \`add_rows()\` received \`${JSON.stringify(receivedIndexTypes)}\`
but was expecting \`${JSON.stringify(expectedIndexTypes)}\`.
`)
    }

    // TL;DR This sets the new stop value.
    return this._types.index.map(indexType => {
      // NOTE: "range" index cannot be a part of a multi-index, i.e.
      // if the index type is "range", there will only be one element in the index array.
      if (indexType.pandas_type === IndexTypeName.RangeIndex) {
        const { stop, step } = indexType.meta as RangeIndex
        const {
          start: otherStart,
          stop: otherStop,
          step: otherStep,
        } = otherIndexTypes[0].meta as RangeIndex
        const otherRangeIndexLength = (otherStop - otherStart) / otherStep
        const newStop = stop + otherRangeIndexLength * step
        return {
          ...indexType,
          meta: {
            ...indexType.meta,
            stop: newStop,
          },
        }
      }
      return indexType
    })
  }

  /** Concatenate types of data columns. */
  private concatDataTypes(otherDataTypes: Type[]): Type[] {
    if (this._types.data.length === 0) {
      return otherDataTypes
    }

    return this._types.data
  }

  /** True if the index name represents a "range" index. */
  private static isRangeIndex(
    indexName: string | RangeIndex
  ): indexName is RangeIndex {
    return typeof indexName === "object" && indexName.kind === "range"
  }

  /** Formats an interval index. */
  private static formatIntervalType(
    data: StructRow,
    typeName: IntervalType
  ): string {
    const match = typeName.match(/interval\[(.+), (both|left|right|neither)\]/)
    if (match === null) {
      throw new Error(`Invalid interval type: ${typeName}`)
    }
    const [, subtype, closed] = match
    return this.formatInterval(data, subtype, closed as IntervalClosed)
  }

  private static formatInterval(
    data: StructRow,
    subtype: string,
    closed: IntervalClosed
  ): string {
    const interval = data.toJSON() as Interval

    const leftBracket = closed === "both" || closed === "left" ? "[" : "("
    const rightBracket = closed === "both" || closed === "right" ? "]" : ")"
    const leftInterval = Quiver.format(interval.left, {
      pandas_type: subtype,
      numpy_type: subtype,
    })
    const rightInterval = Quiver.format(interval.right, {
      pandas_type: subtype,
      numpy_type: subtype,
    })

    return `${leftBracket + leftInterval}, ${rightInterval + rightBracket}`
  }

  /**
   * Adjusts a time value to seconds based on the unit information in the field.
   *
   * The unit numbers are specified here:
   * https://github.com/apache/arrow/blob/3ab246f374c17a216d86edcfff7ff416b3cff803/js/src/enum.ts#L95
   */
  public static convertToSeconds(
    value: number | bigint,
    unit: number
  ): number {
    let unitAdjustment

    if (unit === 1) {
      // Milliseconds
      unitAdjustment = 1000
    } else if (unit === 2) {
      // Microseconds
      unitAdjustment = 1000 * 1000
    } else if (unit === 3) {
      // Nanoseconds
      unitAdjustment = 1000 * 1000 * 1000
    } else {
      // Interpret it as seconds as a fallback
      return Number(value)
    }

    // Do the calculation based on bigints, if the value
    // is a bigint and not safe for usage as number.
    // This might lose some precision since it doesn't keep
    // fractional parts.
    if (typeof value === "bigint" && !Number.isSafeInteger(Number(value))) {
      return Number(value / BigInt(unitAdjustment))
    }

    return Number(value) / unitAdjustment
  }

  private static formatTime(data: number, field?: Field): string {
    const timeInSeconds = Quiver.convertToSeconds(data, field?.type?.unit ?? 0)
    return moment
      .unix(timeInSeconds)
      .utc()
      .format(timeInSeconds % 1 === 0 ? "HH:mm:ss" : "HH:mm:ss.SSS")
  }

  private static formatDuration(data: number | bigint, field?: Field): string {
    return moment
      .duration(
        Quiver.convertToSeconds(data, field?.type?.unit ?? 3),
        "seconds"
      )
      .humanize()
  }

  /**
   * Formats a decimal value with a given scale to a string.
   *
   * This code is partly based on: https://github.com/apache/arrow/issues/35745
   *
   * TODO: This is only a temporary workaround until ArrowJS can format decimals correctly.
   * This is tracked here:
   * https://github.com/apache/arrow/issues/37920
   * https://github.com/apache/arrow/issues/28804
   * https://github.com/apache/arrow/issues/35745
   */
  private static formatDecimal(value: Uint32Array, scale: number): string {
    // Format Uint32Array to a numerical string and pad it with zeros
    // So that it is exactly the length of the scale.
    let numString = util
      .bigNumToString(new util.BN(value))
      .padStart(scale, "0")

    // ArrowJS 13 correctly adds a minus sign for negative numbers.
    // but it doesn't handle th fractional part yet. So we can just return
    // the value if scale === 0, but we need to do some additional processing
    // for the fractional part if scale > 0.

    if (scale === 0) {
      return numString
    }

    let sign = ""
    if (numString.startsWith("-")) {
      // Check if number is negative, and if so remember the sign and remove it.
      // We will add it back later.
      sign = "-"
      numString = numString.slice(1)
    }
    // Extract the whole number part. If the number is < 1, it doesn't
    // have a whole number part, so we'll use "0" instead.
    // E.g for 123450 with scale 3, we'll get "123" as the whole part.
    const wholePart = numString.slice(0, -scale) || "0"
    // Extract the fractional part and remove trailing zeros.
    // E.g. for 123450 with scale 3, we'll get "45" as the fractional part.
    const decimalPart = trimEnd(numString.slice(-scale), "0") || ""
    // Combine the parts and add the sign.
    return `${sign}${wholePart}` + (decimalPart ? `.${decimalPart}` : "")
  }

  public static formatPeriodType(
    duration: bigint,
    typeName: PeriodType
  ): string {
    const match = typeName.match(/period\[(.*)]/)
    if (match === null) {
      logWarning(`Invalid period type: ${typeName}`)
      return String(duration)
    }
    const [, freq] = match
    return this.formatPeriod(duration, freq as PeriodFrequency)
  }

  private static formatPeriod(
    duration: bigint,
    freq: PeriodFrequency
  ): string {
    const [freqName, freqParam] = freq.split("-", 2)
    const momentConverter =
      PERIOD_TYPE_FORMATTERS[freqName as SupportedPandasOffsetType]
    if (!momentConverter) {
      logWarning(`Unsupported period frequency: ${freq}`)
      return String(duration)
    }
    const durationNumber = Number(duration)
    if (!Number.isSafeInteger(durationNumber)) {
      logWarning(
        `Unsupported value: ${duration}. Supported values: [${Number.MIN_SAFE_INTEGER}-${Number.MAX_SAFE_INTEGER}]`
      )
      return String(duration)
    }
    return momentConverter(durationNumber, freqParam)
  }

  private static formatCategoricalType(
    x: number | bigint | StructRow,
    field: Field
  ): string {
    // Serialization for pandas.Interval and pandas.Period is provided by Arrow extensions
    // https://github.com/pandas-dev/pandas/blob/235d9009b571c21b353ab215e1e675b1924ae55c/
    // pandas/core/arrays/arrow/extension_types.py#L17
    const extensionName = field.metadata.get("ARROW:extension:name")
    if (extensionName) {
      const extensionMetadata = JSON.parse(
        field.metadata.get("ARROW:extension:metadata") as string
      )
      if (extensionName === "pandas.interval") {
        const { subtype, closed } = extensionMetadata
        return Quiver.formatInterval(x as StructRow, subtype, closed)
      }
      if (extensionName === "pandas.Period") {
        const { freq } = extensionMetadata
        return Quiver.formatPeriod(x as bigint, freq)
      }
    }
    return String(x)
  }

  /** Returns type for a single-index column or data column. */
  public static getTypeName(type: Type): IndexTypeName | string {
    // For `PeriodType` and `IntervalType` types are kept in `numpy_type`,
    // for the rest of the indexes in `pandas_type`.
    return type.pandas_type === "object" ? type.numpy_type : type.pandas_type
  }

  /** Takes the data and it's type and nicely formats it. */
  public static format(x: DataType, type?: Type, field?: Field): string {
    const typeName = type && Quiver.getTypeName(type)

    if (x == null) {
      return "<NA>"
    }

    // date
    const isDate = x instanceof Date || Number.isFinite(x)
    if (isDate && typeName === "date") {
      return moment.utc(x as Date | number).format("YYYY-MM-DD")
    }
    // time
    if (typeof x === "bigint" && typeName === "time") {
      return Quiver.formatTime(Number(x), field)
    }

    // datetimetz
    if (isDate && typeName === "datetimetz") {
      const meta = type?.meta
      let datetime = moment(x as Date | number)

      if (meta?.timezone) {
        if (moment.tz.zone(meta?.timezone)) {
          // uses timezone notation
          datetime = datetime.tz(meta?.timezone)
        } else {
          // uses UTC offset notation
          datetime = datetime.utcOffset(meta?.timezone)
        }
      }

      return datetime.format("YYYY-MM-DD HH:mm:ssZ")
    }
    // datetime, datetime64, datetime64[ns], etc.
    if (isDate && typeName?.startsWith("datetime")) {
      return moment.utc(x as Date | number).format("YYYY-MM-DD HH:mm:ss")
    }

    if (typeName?.startsWith("interval")) {
      return Quiver.formatIntervalType(
        x as StructRow,
        typeName as IntervalType
      )
    }

    if (typeName?.startsWith("period")) {
      return Quiver.formatPeriodType(x as bigint, typeName as PeriodType)
    }

    if (typeName === "categorical") {
      return this.formatCategoricalType(
        x as number | bigint | StructRow,
        field as Field
      )
    }

    if (typeName?.startsWith("timedelta")) {
      return this.formatDuration(x as number | bigint, field)
    }

    if (typeName === "decimal") {
      return this.formatDecimal(x as Uint32Array, field?.type?.scale || 0)
    }

    // Nested arrays and objects.
    if (typeName === "object" || typeName?.startsWith("list")) {
      if (field?.type instanceof Struct) {
        // This type is used by python dictionary values

        // Workaround: Arrow JS adds all properties from all cells
        // as fields. When you convert to string, it will contain lots of fields with
        // null values. To mitigate this, we filter out null values.

        return JSON.stringify(x, (_key, value) => {
          if (!notNullOrUndefined(value)) {
            // Ignore null and undefined values ->
            return undefined
          }
          if (typeof value === "bigint") {
            return Number(value)
          }
          return value
        })
      }
      return JSON.stringify(x, (_key, value) =>
        typeof value === "bigint" ? Number(value) : value
      )
    }

    if (typeName === "float64" && Number.isFinite(x)) {
      return numbro(x).format("0,0.0000")
    }

    return String(x)
  }

  /** DataFrame's index (matrix of row names). */
  public get index(): Index {
    return this._index
  }

  /** DataFrame's index names. */
  public get indexNames(): string[] {
    return this._indexNames
  }

  /** DataFrame's column labels (matrix of column names). */
  public get columns(): Columns {
    return this._columns
  }

  /** DataFrame's data. */
  public get data(): Data {
    return this._data
  }

  /** Types for DataFrame's index and data. */
  public get types(): Types {
    return this._types
  }

  /**
   * The DataFrame's CSS id, if it has one.
   *
   * If the DataFrame has a Styler, the  CSS id is `T_${StylerUUID}`. Otherwise,
   * it's undefined.
   *
   * This id is used by styled tables and styled dataframes to associate
   * the Styler CSS with the styled data.
   */
  public get cssId(): string | undefined {
    if (this._styler?.uuid == null) {
      return undefined
    }

    return `T_${this._styler.uuid}`
  }

  /** The DataFrame's CSS styles, if it has a Styler. */
  public get cssStyles(): string | undefined {
    return this._styler?.styles || undefined
  }

  /** The DataFrame's caption, if it's been set. */
  public get caption(): string | undefined {
    return this._styler?.caption || undefined
  }

  /** The DataFrame's dimensions. */
  public get dimensions(): DataFrameDimensions {
    // TODO(lukasmasuch): this._index[0].length can be 0 if there are rows
    // but only an empty index. Probably not the best way to cross check the number
    // of rows.
    const [headerColumns, dataRowsCheck] = this._index.length
      ? [this._index.length, this._index[0].length]
      : [1, 0]

    const [headerRows, dataColumnsCheck] = this._columns.length
      ? [this._columns.length, this._columns[0].length]
      : [1, 0]

    const [dataRows, dataColumns] = this._data.numRows
      ? [this._data.numRows, this._data.numCols]
      : // If there is no data, default to the number of header columns.
        [0, dataColumnsCheck]

    // Sanity check: ensure the schema is not messed up. If this happens,
    // something screwy probably happened in addRows.
    if (
      (dataRows !== 0 && dataRows !== dataRowsCheck) ||
      (dataColumns !== 0 && dataColumns !== dataColumnsCheck)
    ) {
      throw new Error(
        "Dataframe dimensions don't align: " +
          `rows(${dataRows} != ${dataRowsCheck}) OR ` +
          `cols(${dataColumns} != ${dataColumnsCheck})`
      )
    }

    const rows = headerRows + dataRows
    const columns = headerColumns + dataColumns

    return {
      headerRows,
      headerColumns,
      dataRows,
      dataColumns,
      rows,
      columns,
    }
  }

  /** True if the DataFrame has no index, columns, and data. */
  public isEmpty(): boolean {
    return (
      this._index.length === 0 &&
      this._columns.length === 0 &&
      this._data.numRows === 0 &&
      this._data.numCols === 0
    )
  }

  /** Return a single cell in the table. */
  public getCell(rowIndex: number, columnIndex: number): DataFrameCell {
    const { headerRows, headerColumns, rows, columns } = this.dimensions

    if (rowIndex < 0 || rowIndex >= rows) {
      throw new Error(`Row index is out of range: ${rowIndex}`)
    }
    if (columnIndex < 0 || columnIndex >= columns) {
      throw new Error(`Column index is out of range: ${columnIndex}`)
    }

    const isBlankCell = rowIndex < headerRows && columnIndex < headerColumns
    const isIndexCell = rowIndex >= headerRows && columnIndex < headerColumns
    const isColumnsCell = rowIndex < headerRows && columnIndex >= headerColumns

    if (isBlankCell) {
      // Blank cells include `blank`.
      const cssClass = ["blank"]
      if (columnIndex > 0) {
        cssClass.push(`level${rowIndex}`)
      }

      return {
        type: DataFrameCellType.BLANK,
        cssClass: cssClass.join(" "),
        content: "",
      }
    }

    if (isIndexCell) {
      const dataRowIndex = rowIndex - headerRows

      const cssId = this._styler?.uuid
        ? `${this.cssId}level${columnIndex}_row${dataRowIndex}`
        : undefined

      // Index label cells include:
      // - row_heading
      // - row<n> where n is the numeric position of the row
      // - level<k> where k is the level in a MultiIndex
      const cssClass = [
        `row_heading`,
        `level${columnIndex}`,
        `row${dataRowIndex}`,
      ].join(" ")

      const contentType = this._types.index[columnIndex]
      const content = this.getIndexValue(dataRowIndex, columnIndex)
      let field = this._fields[`__index_level_${String(columnIndex)}__`]
      if (field === undefined) {
        // If the index column has a name, we need to get it differently:
        field = this._fields[String(columns - headerColumns)]
      }
      return {
        type: DataFrameCellType.INDEX,
        cssId,
        cssClass,
        content,
        contentType,
        field,
      }
    }

    if (isColumnsCell) {
      const dataColumnIndex = columnIndex - headerColumns

      // Column label cells include:
      // - col_heading
      // - col<n> where n is the numeric position of the column
      // - level<k> where k is the level in a MultiIndex
      const cssClass = [
        `col_heading`,
        `level${rowIndex}`,
        `col${dataColumnIndex}`,
      ].join(" ")

      return {
        type: DataFrameCellType.COLUMNS,
        cssClass,
        content: this._columns[rowIndex][dataColumnIndex],
        // ArrowJS automatically converts "columns" cells to strings.
        // Keep ArrowJS structure for consistency.
        contentType: {
          pandas_type: IndexTypeName.UnicodeIndex,
          numpy_type: "object",
        },
      }
    }

    const dataRowIndex = rowIndex - headerRows
    const dataColumnIndex = columnIndex - headerColumns

    const cssId = this._styler?.uuid
      ? `${this.cssId}row${dataRowIndex}_col${dataColumnIndex}`
      : undefined

    // Data cells include `data`.
    const cssClass = [
      "data",
      `row${dataRowIndex}`,
      `col${dataColumnIndex}`,
    ].join(" ")

    const contentType = this._types.data[dataColumnIndex]
    const field = this._fields[String(dataColumnIndex)]
    const content = this.getDataValue(dataRowIndex, dataColumnIndex)
    const displayContent = this._styler?.displayValues
      ? (this._styler.displayValues.getCell(rowIndex, columnIndex)
          .content as string)
      : undefined

    return {
      type: DataFrameCellType.DATA,
      cssId,
      cssClass,
      content,
      contentType,
      displayContent,
      field,
    }
  }

  public getIndexValue(rowIndex: number, columnIndex: number): any {
    const index = this._index[columnIndex]
    const value =
      index instanceof Vector ? index.get(rowIndex) : index[rowIndex]
    return value
  }

  public getDataValue(rowIndex: number, columnIndex: number): any {
    return this._data.getChildAt(columnIndex)?.get(rowIndex)
  }

  /**
   * Add the contents of another table (data + indexes) to this table.
   * Extra columns will not be created.
   */
  public addRows(other: Quiver): Quiver {
    if (this._styler || other._styler) {
      throw new Error(`
Unsupported operation. \`add_rows()\` does not support Pandas Styler objects.

If you do not need the Styler's styles, try passing the \`.data\` attribute of
the Styler object instead to concatenate just the underlying dataframe.

For example:
\`\`\`
st.add_rows(my_styler.data)
\`\`\`
`)
    }

    // Don't do anything if the incoming DataFrame is empty.
    if (other.isEmpty()) {
      return produce(this, (draft: Quiver) => draft)
    }

    // We need to handle this separately, as columns need to be reassigned.
    // We don't concatenate columns in the general case.
    if (this.isEmpty()) {
      return produce(other, (draft: Quiver) => draft)
    }

    // Concatenate all data into temporary variables. If any of
    // these operations fail, an error will be thrown and we'll prematurely
    // exit the function.
    const index = this.concatIndexes(other._index, other._types.index)
    const data = this.concatData(other._data, other._types.data)
    const types = this.concatTypes(other._types)

    // If we get here, then we had no concatenation errors.
    return produce(this, (draft: Quiver) => {
      draft._index = index
      draft._data = data
      draft._types = types
    })
  }

  private static parseFields(schema: ArrowSchema): Record<string, Field> {
    // None-index data columns are listed first, and all index columns listed last
    // within the fields array in arrow.
    return Object.fromEntries(
      (schema.fields || []).map((field, index) => [
        field.name.startsWith("__index_level_") ? field.name : String(index),
        field,
      ])
    )
  }
}<|MERGE_RESOLUTION|>--- conflicted
+++ resolved
@@ -124,11 +124,7 @@
 type IntervalType = `interval[${IntervalData}, ${IntervalClosed}]`
 
 // The frequency strings defined in pandas.
-<<<<<<< HEAD
-// See: https://pandas.pydata.org/docs/user_guide/timeseries.html#dateoffset-objects
-=======
 // See: https://pandas.pydata.org/docs/user_guide/timeseries.html#period-aliases
->>>>>>> 6ce80aef
 // Not supported: "N" (nanoseconds), "U" & "us" (microseconds), and "B" (business days).
 // Reason is that these types are not supported by moment.js, but also they are not
 // very commonly used in practice.
@@ -218,64 +214,6 @@
     .endOf("quarter")
     .format("YYYY[Q]Q")
 
-<<<<<<< HEAD
-const formatMs = (duration: number): string =>
-  moment("19700101", "YYYYMMDD")
-    .add(duration, "ms")
-    .format("YYYY-MM-DD HH:mm:ss.SSS")
-
-const formatSec = (duration: number): string =>
-  moment("19700101", "YYYYMMDD")
-    .add(duration, "s")
-    .format("YYYY-MM-DD HH:mm:ss")
-
-const formatMin = (duration: number): string =>
-  moment("19700101", "YYYYMMDD").add(duration, "m").format("YYYY-MM-DD HH:mm")
-
-const formatHours = (duration: number): string =>
-  moment("19700101", "YYYYMMDD").add(duration, "h").format("YYYY-MM-DD HH:mm")
-
-const formatDay = (duration: number): string =>
-  moment("19700101", "YYYYMMDD").add(duration, "d").format("YYYY-MM-DD")
-
-const formatMonth = (duration: number): string =>
-  moment("19700101", "YYYYMMDD").add(duration, "M").format("YYYY-MM")
-
-const formatYear = (duration: number): string =>
-  moment("19700101", "YYYYMMDD").add(duration, "y").format("YYYY")
-
-const formatWeeks = (duration: number, freqParam?: string): string => {
-  if (!freqParam) {
-    throw new Error('Frequency "W" requires parameter')
-  }
-  const dayIndex = WEEKDAY_SHORT.indexOf(freqParam)
-  if (dayIndex < 0) {
-    throw new Error(
-      `Invalid value: ${freqParam}. Supported values: ${JSON.stringify(
-        WEEKDAY_SHORT
-      )}`
-    )
-  }
-  const startDate = moment("19700101", "YYYYMMDD")
-    .add(duration, "w")
-    .day(dayIndex - 6)
-    .format("YYYY-MM-DD")
-  const endDate = moment("19700101", "YYYYMMDD")
-    .add(duration, "w")
-    .day(dayIndex)
-    .format("YYYY-MM-DD")
-
-  return `${startDate}/${endDate}`
-}
-
-const formatQuarter = (duration: number): string =>
-  moment("19700101", "YYYYMMDD")
-    .add(duration, "Q")
-    .endOf("quarter")
-    .format("YYYY[Q]Q")
-
-=======
->>>>>>> 6ce80aef
 const PERIOD_TYPE_FORMATTERS: Record<
   SupportedPandasOffsetType,
   (duration: number, freqParam?: string) => string
