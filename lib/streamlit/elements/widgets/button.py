# Copyright (c) Streamlit Inc. (2018-2022) Snowflake Inc. (2022-2024)
#
# Licensed under the Apache License, Version 2.0 (the "License");
# you may not use this file except in compliance with the License.
# You may obtain a copy of the License at
#
#     http://www.apache.org/licenses/LICENSE-2.0
#
# Unless required by applicable law or agreed to in writing, software
# distributed under the License is distributed on an "AS IS" BASIS,
# WITHOUT WARRANTIES OR CONDITIONS OF ANY KIND, either express or implied.
# See the License for the specific language governing permissions and
# limitations under the License.

from __future__ import annotations

import io
import os
from dataclasses import dataclass
from textwrap import dedent
from typing import TYPE_CHECKING, BinaryIO, Final, Literal, TextIO, Union, cast

from typing_extensions import TypeAlias

from streamlit import runtime, source_util
from streamlit.elements.form import current_form_id, is_in_form
<<<<<<< HEAD
from streamlit.elements.utils import (
    check_callback_rules,
    check_session_state_rules,
    current_page_hash,
)
=======
>>>>>>> a1b68deb
from streamlit.errors import StreamlitAPIException
from streamlit.file_util import get_main_script_directory, normalize_path_join
from streamlit.proto.Button_pb2 import Button as ButtonProto
from streamlit.proto.DownloadButton_pb2 import DownloadButton as DownloadButtonProto
from streamlit.proto.LinkButton_pb2 import LinkButton as LinkButtonProto
from streamlit.proto.PageLink_pb2 import PageLink as PageLinkProto
from streamlit.runtime.metrics_util import gather_metrics
from streamlit.runtime.scriptrunner import ScriptRunContext, get_script_run_ctx
from streamlit.runtime.state import (
    WidgetArgs,
    WidgetCallback,
    WidgetKwargs,
    register_widget,
)
from streamlit.runtime.state.common import compute_widget_id, save_for_app_testing
from streamlit.string_util import validate_emoji
from streamlit.type_util import Key, to_key

if TYPE_CHECKING:
    from streamlit.delta_generator import DeltaGenerator

FORM_DOCS_INFO: Final = """

For more information, refer to the
[documentation for forms](https://docs.streamlit.io/library/api-reference/control-flow/st.form).
"""

DownloadButtonDataType: TypeAlias = Union[str, bytes, TextIO, BinaryIO, io.RawIOBase]


@dataclass
class ButtonSerde:
    def serialize(self, v: bool) -> bool:
        return bool(v)

    def deserialize(self, ui_value: bool | None, widget_id: str = "") -> bool:
        return ui_value or False


class ButtonMixin:
    @gather_metrics("button")
    def button(
        self,
        label: str,
        key: Key | None = None,
        help: str | None = None,
        on_click: WidgetCallback | None = None,
        args: WidgetArgs | None = None,
        kwargs: WidgetKwargs | None = None,
        *,  # keyword-only arguments:
        type: Literal["primary", "secondary"] = "secondary",
        disabled: bool = False,
        use_container_width: bool = False,
    ) -> bool:
        r"""Display a button widget.

        Parameters
        ----------
        label : str
            A short label explaining to the user what this button is for.
            The label can optionally contain Markdown and supports the following
            elements: Bold, Italics, Strikethroughs, Inline Code, and Emojis.

            This also supports:

            * Emoji shortcodes, such as ``:+1:``  and ``:sunglasses:``.
              For a list of all supported codes,
              see https://share.streamlit.io/streamlit/emoji-shortcodes.

            * LaTeX expressions, by wrapping them in "$" or "$$" (the "$$"
              must be on their own lines). Supported LaTeX functions are listed
              at https://katex.org/docs/supported.html.

            * Colored text, using the syntax ``:color[text to be colored]``,
              where ``color`` needs to be replaced with any of the following
              supported colors: blue, green, orange, red, violet, gray/grey, rainbow.

            Unsupported elements are unwrapped so only their children (text contents) render.
            Display unsupported elements as literal characters by
            backslash-escaping them. E.g. ``1\. Not an ordered list``.
        key : str or int
            An optional string or integer to use as the unique key for the widget.
            If this is omitted, a key will be generated for the widget
            based on its content. Multiple widgets of the same type may
            not share the same key.
        help : str
            An optional tooltip that gets displayed when the button is
            hovered over.
        on_click : callable
            An optional callback invoked when this button is clicked.
        args : tuple
            An optional tuple of args to pass to the callback.
        kwargs : dict
            An optional dict of kwargs to pass to the callback.
        type : "secondary" or "primary"
            An optional string that specifies the button type. Can be "primary" for a
            button with additional emphasis or "secondary" for a normal button. Defaults
            to "secondary".
        disabled : bool
            An optional boolean, which disables the button if set to True. The
            default is False.
        use_container_width: bool
            An optional boolean, which makes the button stretch its width to match the parent container.

        Returns
        -------
        bool
            True if the button was clicked on the last run of the app,
            False otherwise.

        Example
        -------
        >>> import streamlit as st
        >>>
        >>> st.button("Reset", type="primary")
        >>> if st.button('Say hello'):
        ...     st.write('Why hello there')
        ... else:
        ...     st.write('Goodbye')

        .. output::
           https://doc-buton.streamlit.app/
           height: 220px

        """
        key = to_key(key)
        ctx = get_script_run_ctx()

        # Checks whether the entered button type is one of the allowed options - either "primary" or "secondary"
        if type not in ["primary", "secondary"]:
            raise StreamlitAPIException(
                'The type argument to st.button must be "primary" or "secondary". \n'
                f'The argument passed was "{type}".'
            )

        return self.dg._button(
            label,
            key,
            help,
            is_form_submitter=False,
            on_click=on_click,
            args=args,
            kwargs=kwargs,
            disabled=disabled,
            type=type,
            use_container_width=use_container_width,
            ctx=ctx,
        )

    @gather_metrics("download_button")
    def download_button(
        self,
        label: str,
        data: DownloadButtonDataType,
        file_name: str | None = None,
        mime: str | None = None,
        key: Key | None = None,
        help: str | None = None,
        on_click: WidgetCallback | None = None,
        args: WidgetArgs | None = None,
        kwargs: WidgetKwargs | None = None,
        *,  # keyword-only arguments:
        type: Literal["primary", "secondary"] = "secondary",
        disabled: bool = False,
        use_container_width: bool = False,
    ) -> bool:
        r"""Display a download button widget.

        This is useful when you would like to provide a way for your users
        to download a file directly from your app.

        Note that the data to be downloaded is stored in-memory while the
        user is connected, so it's a good idea to keep file sizes under a
        couple hundred megabytes to conserve memory.

        Parameters
        ----------
        label : str
            A short label explaining to the user what this button is for.
            The label can optionally contain Markdown and supports the following
            elements: Bold, Italics, Strikethroughs, Inline Code, and Emojis.

            This also supports:

            * Emoji shortcodes, such as ``:+1:``  and ``:sunglasses:``.
              For a list of all supported codes,
              see https://share.streamlit.io/streamlit/emoji-shortcodes.

            * LaTeX expressions, by wrapping them in "$" or "$$" (the "$$"
              must be on their own lines). Supported LaTeX functions are listed
              at https://katex.org/docs/supported.html.

            * Colored text, using the syntax ``:color[text to be colored]``,
              where ``color`` needs to be replaced with any of the following
              supported colors: blue, green, orange, red, violet, gray/grey, rainbow.

            Unsupported elements are unwrapped so only their children (text contents)
            render. Display unsupported elements as literal characters by
            backslash-escaping them. E.g. ``1\. Not an ordered list``.
        data : str or bytes or file
            The contents of the file to be downloaded. See example below for
            caching techniques to avoid recomputing this data unnecessarily.
        file_name: str
            An optional string to use as the name of the file to be downloaded,
            such as 'my_file.csv'. If not specified, the name will be
            automatically generated.
        mime : str or None
            The MIME type of the data. If None, defaults to "text/plain"
            (if data is of type *str* or is a textual *file*) or
            "application/octet-stream" (if data is of type *bytes* or is a
            binary *file*).
        key : str or int
            An optional string or integer to use as the unique key for the widget.
            If this is omitted, a key will be generated for the widget
            based on its content. Multiple widgets of the same type may
            not share the same key.
        help : str
            An optional tooltip that gets displayed when the button is
            hovered over.
        on_click : callable
            An optional callback invoked when this button is clicked.
        args : tuple
            An optional tuple of args to pass to the callback.
        kwargs : dict
            An optional dict of kwargs to pass to the callback.
        type : "secondary" or "primary"
            An optional string that specifies the button type. Can be "primary" for a
            button with additional emphasis or "secondary" for a normal button. Defaults
            to "secondary".
        disabled : bool
            An optional boolean, which disables the download button if set to
            True. The default is False.
        use_container_width: bool
            An optional boolean, which makes the button stretch its width to match the
            parent container.


        Returns
        -------
        bool
            True if the button was clicked on the last run of the app,
            False otherwise.

        Examples
        --------
        Download a large DataFrame as a CSV:

        >>> import streamlit as st
        >>>
        >>> @st.cache_data
        ... def convert_df(df):
        ...     # IMPORTANT: Cache the conversion to prevent computation on every rerun
        ...     return df.to_csv().encode('utf-8')
        >>>
        >>> csv = convert_df(my_large_df)
        >>>
        >>> st.download_button(
        ...     label="Download data as CSV",
        ...     data=csv,
        ...     file_name='large_df.csv',
        ...     mime='text/csv',
        ... )

        Download a string as a file:

        >>> import streamlit as st
        >>>
        >>> text_contents = '''This is some text'''
        >>> st.download_button('Download some text', text_contents)

        Download a binary file:

        >>> import streamlit as st
        >>>
        >>> binary_contents = b'example content'
        >>> # Defaults to 'application/octet-stream'
        >>> st.download_button('Download binary file', binary_contents)

        Download an image:

        >>> import streamlit as st
        >>>
        >>> with open("flower.png", "rb") as file:
        ...     btn = st.download_button(
        ...             label="Download image",
        ...             data=file,
        ...             file_name="flower.png",
        ...             mime="image/png"
        ...           )

        .. output::
           https://doc-download-buton.streamlit.app/
           height: 335px

        """
        ctx = get_script_run_ctx()

        if type not in ["primary", "secondary"]:
            raise StreamlitAPIException(
                'The type argument to st.button must be "primary" or "secondary". \n'
                f'The argument passed was "{type}".'
            )

        return self._download_button(
            label=label,
            data=data,
            file_name=file_name,
            mime=mime,
            key=key,
            help=help,
            on_click=on_click,
            args=args,
            kwargs=kwargs,
            disabled=disabled,
            type=type,
            use_container_width=use_container_width,
            ctx=ctx,
        )

    @gather_metrics("link_button")
    def link_button(
        self,
        label: str,
        url: str,
        *,
        help: str | None = None,
        type: Literal["primary", "secondary"] = "secondary",
        disabled: bool = False,
        use_container_width: bool = False,
    ) -> DeltaGenerator:
        r"""Display a link button element.

        When clicked, a new tab will be opened to the specified URL. This will
        create a new session for the user if directed within the app.

        Parameters
        ----------
        label : str
            A short label explaining to the user what this button is for.
            The label can optionally contain Markdown and supports the following
            elements: Bold, Italics, Strikethroughs, Inline Code, and Emojis.

            This also supports:

            * Emoji shortcodes, such as ``:+1:``  and ``:sunglasses:``.
              For a list of all supported codes,
              see https://share.streamlit.io/streamlit/emoji-shortcodes.

            * LaTeX expressions, by wrapping them in "$" or "$$" (the "$$"
              must be on their own lines). Supported LaTeX functions are listed
              at https://katex.org/docs/supported.html.

            * Colored text, using the syntax ``:color[text to be colored]``,
              where ``color`` needs to be replaced with any of the following
              supported colors: blue, green, orange, red, violet, gray/grey, rainbow.

            Unsupported elements are unwrapped so only their children (text contents)
            render. Display unsupported elements as literal characters by
            backslash-escaping them. E.g. ``1\. Not an ordered list``.
        url : str
            The url to be opened on user click
        help : str
            An optional tooltip that gets displayed when the button is
            hovered over.
        type : "secondary" or "primary"
            An optional string that specifies the button type. Can be "primary" for a
            button with additional emphasis or "secondary" for a normal button. Defaults
            to "secondary".
        disabled : bool
            An optional boolean, which disables the link button if set to
            True. The default is False.
        use_container_width: bool
            An optional boolean, which makes the button stretch its width to match the
            parent container.

        Example
        -------
        >>> import streamlit as st
        >>>
        >>> st.link_button("Go to gallery", "https://streamlit.io/gallery")

        .. output::
           https://doc-link-button.streamlit.app/
           height: 200px

        """
        # Checks whether the entered button type is one of the allowed options - either "primary" or "secondary"
        if type not in ["primary", "secondary"]:
            raise StreamlitAPIException(
                'The type argument to st.link_button must be "primary" or "secondary". '
                f'\nThe argument passed was "{type}".'
            )

        return self._link_button(
            label=label,
            url=url,
            help=help,
            disabled=disabled,
            type=type,
            use_container_width=use_container_width,
        )

    @gather_metrics("page_link")
    def page_link(
        self,
        page: str,
        *,
        label: str | None = None,
        icon: str | None = None,
        help: str | None = None,
        disabled: bool = False,
        use_container_width: bool | None = None,
    ) -> DeltaGenerator:
        r"""Display a link to another page in a multipage app or to an external page.

        If another page in a multipage app is specified, clicking ``st.page_link``
        stops the current page execution and runs the specified page as if the
        user clicked on it in the sidebar navigation.

        If an external page is specified, clicking ``st.page_link`` opens a new
        tab to the specified page. The current script run will continue if not
        complete.

        Parameters
        ----------
        page : str
            The file path (relative to the main script) of the page to switch to.
            Alternatively, this can be the URL to an external page (must start
            with "http://" or "https://").
        label : str
            The label for the page link. Labels are required for external pages.
            Labels can optionally contain Markdown and supports the following
            elements: Bold, Italics, Strikethroughs, Inline Code, and Emojis.

            This also supports:

            * Emoji shortcodes, such as ``:+1:``  and ``:sunglasses:``.
              For a list of all supported codes,
              see https://share.streamlit.io/streamlit/emoji-shortcodes.

            * LaTeX expressions, by wrapping them in "$" or "$$" (the "$$"
              must be on their own lines). Supported LaTeX functions are listed
              at https://katex.org/docs/supported.html.

            * Colored text, using the syntax ``:color[text to be colored]``,
              where ``color`` needs to be replaced with any of the following
              supported colors: blue, green, orange, red, violet, gray/grey, rainbow.

            Unsupported elements are unwrapped so only their children (text contents)
            render. Display unsupported elements as literal characters by
            backslash-escaping them. E.g. ``1\. Not an ordered list``.
        icon : str
            An optional argument that specifies an emoji to use as
            the icon for the link. Shortcodes are not allowed. Please use a
            single character instead. E.g. "🚨", "🔥", "🤖", etc.
            Defaults to ``None``, which means no icon is displayed.
        help : str
            An optional tooltip that gets displayed when the link is
            hovered over.
        disabled : bool
            An optional boolean, which disables the page link if set to
            ``True``. The default is ``False``.
        use_container_width : bool
            An optional boolean, which makes the link stretch its width to
            match the parent container. The default is ``True`` for page links
            in the sidebar, and ``False`` for those in the main app.

        Example
        -------
        Consider the following example given this file structure:

        >>> your-repository/
        >>> ├── pages/
        >>> │   ├── page_1.py
        >>> │   └── page_2.py
        >>> └── your_app.py

        >>> import streamlit as st
        >>>
        >>> st.page_link("your_app.py", label="Home", icon="🏠")
        >>> st.page_link("pages/page_1.py", label="Page 1", icon="1️⃣")
        >>> st.page_link("pages/page_2.py", label="Page 2", icon="2️⃣", disabled=True)
        >>> st.page_link("http://www.google.com", label="Google", icon="🌎")

        The default navigation is shown here for comparison, but you can hide
        the default navigation using the |client.showSidebarNavigation|_
        configuration option. This allows you to create custom, dynamic
        navigation menus for your apps!

        .. |client.showSidebarNavigation| replace:: ``client.showSidebarNavigation``
        .. _client.showSidebarNavigation: https://docs.streamlit.io/library\
            /advanced-features/configuration#client

        .. output ::
            https://doc-page-link.streamlit.app/
            height: 350px

        """

        return self._page_link(
            page=page,
            label=label,
            icon=icon,
            help=help,
            disabled=disabled,
            use_container_width=use_container_width,
        )

    def _download_button(
        self,
        label: str,
        data: DownloadButtonDataType,
        file_name: str | None = None,
        mime: str | None = None,
        key: Key | None = None,
        help: str | None = None,
        on_click: WidgetCallback | None = None,
        args: WidgetArgs | None = None,
        kwargs: WidgetKwargs | None = None,
        *,  # keyword-only arguments:
        type: Literal["primary", "secondary"] = "secondary",
        disabled: bool = False,
        use_container_width: bool = False,
        ctx: ScriptRunContext | None = None,
    ) -> bool:
        key = to_key(key)

        # Importing these functions here to avoid circular imports
        from streamlit.elements.utils import (
            check_cache_replay_rules,
            check_callback_rules,
            check_session_state_rules,
        )

        check_cache_replay_rules()
        check_session_state_rules(default_value=None, key=key, writes_allowed=False)
        check_callback_rules(self.dg, on_click)

        id = compute_widget_id(
            "download_button",
            user_key=key,
            label=label,
            file_name=file_name,
            mime=mime,
            key=key,
            help=help,
            type=type,
            use_container_width=use_container_width,
            page=current_page_hash(ctx),
        )

        if is_in_form(self.dg):
            raise StreamlitAPIException(
                f"`st.download_button()` can't be used in an `st.form()`.{FORM_DOCS_INFO}"
            )

        download_button_proto = DownloadButtonProto()
        download_button_proto.id = id
        download_button_proto.use_container_width = use_container_width
        download_button_proto.label = label
        download_button_proto.default = False
        download_button_proto.type = type
        marshall_file(
            self.dg._get_delta_path_str(), data, download_button_proto, mime, file_name
        )
        download_button_proto.disabled = disabled

        if help is not None:
            download_button_proto.help = dedent(help)

        serde = ButtonSerde()

        button_state = register_widget(
            "download_button",
            download_button_proto,
            user_key=key,
            on_change_handler=on_click,
            args=args,
            kwargs=kwargs,
            deserializer=serde.deserialize,
            serializer=serde.serialize,
            ctx=ctx,
        )

        self.dg._enqueue("download_button", download_button_proto)
        return button_state.value

    def _link_button(
        self,
        label: str,
        url: str,
        help: str | None,
        *,  # keyword-only arguments:
        type: Literal["primary", "secondary"] = "secondary",
        disabled: bool = False,
        use_container_width: bool = False,
    ) -> DeltaGenerator:
        link_button_proto = LinkButtonProto()
        link_button_proto.label = label
        link_button_proto.url = url
        link_button_proto.type = type
        link_button_proto.use_container_width = use_container_width
        link_button_proto.disabled = disabled

        if help is not None:
            link_button_proto.help = dedent(help)

        return self.dg._enqueue("link_button", link_button_proto)

    def _page_link(
        self,
        page: str,
        *,  # keyword-only arguments:
        label: str | None = None,
        icon: str | None = None,
        help: str | None = None,
        disabled: bool = False,
        use_container_width: bool | None = None,
    ) -> DeltaGenerator:
        page_link_proto = PageLinkProto()
        page_link_proto.disabled = disabled

        if label is not None:
            page_link_proto.label = label

        if icon is not None:
            page_link_proto.icon = validate_emoji(icon)

        if help is not None:
            page_link_proto.help = dedent(help)

        if use_container_width is not None:
            page_link_proto.use_container_width = use_container_width

        # Handle external links:
        if page.startswith("http://") or page.startswith("https://"):
            if label is None or label == "":
                raise StreamlitAPIException(
                    f"The label param is required for external links used with st.page_link - please provide a label."
                )
            else:
                page_link_proto.page = page
                page_link_proto.external = True
                return self.dg._enqueue("page_link", page_link_proto)

        ctx = get_script_run_ctx()
        ctx_main_script = ""
        if ctx:
            ctx_main_script = ctx.main_script_path

        main_script_directory = get_main_script_directory(ctx_main_script)
        requested_page = os.path.realpath(
            normalize_path_join(main_script_directory, page)
        )
        all_app_pages = source_util.get_pages(ctx_main_script).values()

        # Handle retrieving the page_script_hash & page
        for page_data in all_app_pages:
            full_path = page_data["script_path"]
            page_name = page_data["page_name"]
            if requested_page == full_path:
                if label is None:
                    page_link_proto.label = page_name.replace("_", " ")
                page_link_proto.page_script_hash = page_data["page_script_hash"]
                page_link_proto.page = page_name
                break

        if page_link_proto.page_script_hash == "":
            raise StreamlitAPIException(
                f"Could not find page: `{page}`. Must be the file path relative to the main script, from the directory: `{os.path.basename(main_script_directory)}`. Only the main app file and files in the `pages/` directory are supported."
            )

        return self.dg._enqueue("page_link", page_link_proto)

    def _button(
        self,
        label: str,
        key: str | None,
        help: str | None,
        is_form_submitter: bool,
        on_click: WidgetCallback | None = None,
        args: WidgetArgs | None = None,
        kwargs: WidgetKwargs | None = None,
        *,  # keyword-only arguments:
        type: Literal["primary", "secondary"] = "secondary",
        disabled: bool = False,
        use_container_width: bool = False,
        ctx: ScriptRunContext | None = None,
    ) -> bool:
        key = to_key(key)

        # Importing these functions here to avoid circular imports
        from streamlit.elements.utils import (
            check_cache_replay_rules,
            check_callback_rules,
            check_session_state_rules,
        )

        if not is_form_submitter:
            check_callback_rules(self.dg, on_click)
        check_cache_replay_rules()
        check_session_state_rules(default_value=None, key=key, writes_allowed=False)

        id = compute_widget_id(
            "button",
            user_key=key,
            label=label,
            key=key,
            help=help,
            is_form_submitter=is_form_submitter,
            type=type,
            use_container_width=use_container_width,
            page=current_page_hash(ctx),
        )

        # It doesn't make sense to create a button inside a form (except
        # for the "Form Submitter" button that's automatically created in
        # every form). We throw an error to warn the user about this.
        # We omit this check for scripts running outside streamlit, because
        # they will have no script_run_ctx.
        if runtime.exists():
            if is_in_form(self.dg) and not is_form_submitter:
                raise StreamlitAPIException(
                    f"`st.button()` can't be used in an `st.form()`.{FORM_DOCS_INFO}"
                )
            elif not is_in_form(self.dg) and is_form_submitter:
                raise StreamlitAPIException(
                    f"`st.form_submit_button()` must be used inside an `st.form()`.{FORM_DOCS_INFO}"
                )

        button_proto = ButtonProto()
        button_proto.id = id
        button_proto.label = label
        button_proto.default = False
        button_proto.is_form_submitter = is_form_submitter
        button_proto.form_id = current_form_id(self.dg)
        button_proto.type = type
        button_proto.use_container_width = use_container_width
        button_proto.disabled = disabled

        if help is not None:
            button_proto.help = dedent(help)

        serde = ButtonSerde()

        button_state = register_widget(
            "button",
            button_proto,
            user_key=key,
            on_change_handler=on_click,
            args=args,
            kwargs=kwargs,
            deserializer=serde.deserialize,
            serializer=serde.serialize,
            ctx=ctx,
        )

        if ctx:
            save_for_app_testing(ctx, id, button_state.value)
        self.dg._enqueue("button", button_proto)

        return button_state.value

    @property
    def dg(self) -> DeltaGenerator:
        """Get our DeltaGenerator."""
        return cast("DeltaGenerator", self)


def marshall_file(
    coordinates: str,
    data: DownloadButtonDataType,
    proto_download_button: DownloadButtonProto,
    mimetype: str | None,
    file_name: str | None = None,
) -> None:
    data_as_bytes: bytes
    if isinstance(data, str):
        data_as_bytes = data.encode()
        mimetype = mimetype or "text/plain"
    elif isinstance(data, io.TextIOWrapper):
        string_data = data.read()
        data_as_bytes = string_data.encode()
        mimetype = mimetype or "text/plain"
    # Assume bytes; try methods until we run out.
    elif isinstance(data, bytes):
        data_as_bytes = data
        mimetype = mimetype or "application/octet-stream"
    elif isinstance(data, io.BytesIO):
        data.seek(0)
        data_as_bytes = data.getvalue()
        mimetype = mimetype or "application/octet-stream"
    elif isinstance(data, io.BufferedReader):
        data.seek(0)
        data_as_bytes = data.read()
        mimetype = mimetype or "application/octet-stream"
    elif isinstance(data, io.RawIOBase):
        data.seek(0)
        data_as_bytes = data.read() or b""
        mimetype = mimetype or "application/octet-stream"
    else:
        raise RuntimeError("Invalid binary data format: %s" % type(data))

    if runtime.exists():
        file_url = runtime.get_instance().media_file_mgr.add(
            data_as_bytes,
            mimetype,
            coordinates,
            file_name=file_name,
            is_for_static_download=True,
        )
    else:
        # When running in "raw mode", we can't access the MediaFileManager.
        file_url = ""

    proto_download_button.url = file_url<|MERGE_RESOLUTION|>--- conflicted
+++ resolved
@@ -24,14 +24,11 @@
 
 from streamlit import runtime, source_util
 from streamlit.elements.form import current_form_id, is_in_form
-<<<<<<< HEAD
 from streamlit.elements.utils import (
     check_callback_rules,
     check_session_state_rules,
     current_page_hash,
 )
-=======
->>>>>>> a1b68deb
 from streamlit.errors import StreamlitAPIException
 from streamlit.file_util import get_main_script_directory, normalize_path_join
 from streamlit.proto.Button_pb2 import Button as ButtonProto
