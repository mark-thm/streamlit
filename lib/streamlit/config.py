--- conflicted
+++ resolved
@@ -520,18 +520,11 @@
 )
 
 _create_option(
-<<<<<<< HEAD
-    "client.showPageNavigation",
-    description="""Controls whether the sidebar page navigation is displayed.""",
-    default_val=True,
-    type_=bool,
-=======
     "client.showSidebarNavigation",
     description="""Controls whether the default sidebar page navigation in a multi-page app is displayed.""",
     default_val=True,
     type_=bool,
     scriptable=True,
->>>>>>> 899cbbda
 )
 
 # Config Section: Runner #
