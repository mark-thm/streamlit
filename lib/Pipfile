--- conflicted
+++ resolved
@@ -17,49 +17,8 @@
 url = "https://pypi.org/simple"
 verify_ssl = true
 
-<<<<<<< HEAD
-[dev-packages]
-# Minimum version compatible with click>=8.1
-black = ">=22.3.0"
-pre-commit = "*"
-hypothesis = ">=6.17.4"
-mypy = ">=0.981"
-mypy-protobuf = ">=3.2"
-parameterized = "*"
-pipenv = "*"
-# Lower protobuf versions cause mypy issues during development builds
-protobuf = ">=3.19, <4"
-pytest = "*"
-pytest-cov = "*"
-requests-mock = "*"
-# semver 3 renames VersionInfo so temporarily pin until we deal with it
-semver = "<3"
-setuptools = ">=65.5.1"
-testfixtures = "*"
-twine = "*"
-wheel = "*"
-# mypy types
-types-click = "*"
-types-protobuf = "*"
-types-python-dateutil = "*"
-types-pytz = "*"
-types-requests = "*"
-types-setuptools = "*"
-types-toml = "*"
-types-typed-ast = "*"
-# IMPORTANT: If you need to add a package just for testing, please add it to
-# test-requirements.txt instead.
-
-[packages]
-# NOTE: We only use this Pipfile to manage dev and test dependencies.
-# Dependencies for releases of the Streamlit library itself should be added in
-# setup.py. See https://pipenv.pypa.io/en/latest/advanced/#pipfile-vs-setup-py
-# for more information on why things are done in this way.
-streamlit = {editable = true, extras = ["snowflake"], path = "."}
-=======
 # This file exists only so that developers can use previously created
 # environments by pipenv, but now we manage all dependencies by pip tool.
 # Dependencies are defined in lib/*-requirements*.txt files.
 # We recommend using python -m venv to manage your virtual environment.
-# To install the dependencies, use the Makefile script.
->>>>>>> 3d11f1b1
+# To install the dependencies, use the Makefile script.