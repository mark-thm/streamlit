# Copyright (c) Streamlit Inc. (2018-2022) Snowflake Inc. (2022-2024)
#
# Licensed under the Apache License, Version 2.0 (the "License");
# you may not use this file except in compliance with the License.
# You may obtain a copy of the License at
#
#     http://www.apache.org/licenses/LICENSE-2.0
#
# Unless required by applicable law or agreed to in writing, software
# distributed under the License is distributed on an "AS IS" BASIS,
# WITHOUT WARRANTIES OR CONDITIONS OF ANY KIND, either express or implied.
# See the License for the specific language governing permissions and
# limitations under the License.

"""Functions and data structures shared by session_state.py and widgets.py"""

from __future__ import annotations

import hashlib
from dataclasses import dataclass, field
from datetime import date, datetime, time, timedelta
from typing import (
    TYPE_CHECKING,
    Any,
    Callable,
    Dict,
    Final,
    Generic,
    Sequence,
    Tuple,
    TypeVar,
    Union,
)

from google.protobuf.message import Message
from typing_extensions import TypeAlias

from streamlit import config, util
from streamlit.elements.arrow import Data
from streamlit.errors import StreamlitAPIException
from streamlit.proto.Arrow_pb2 import Arrow
from streamlit.proto.ArrowVegaLiteChart_pb2 import ArrowVegaLiteChart
from streamlit.proto.Button_pb2 import Button
from streamlit.proto.CameraInput_pb2 import CameraInput
from streamlit.proto.ChatInput_pb2 import ChatInput
from streamlit.proto.Checkbox_pb2 import Checkbox
from streamlit.proto.ColorPicker_pb2 import ColorPicker
from streamlit.proto.Components_pb2 import ComponentInstance
from streamlit.proto.DateInput_pb2 import DateInput
from streamlit.proto.DownloadButton_pb2 import DownloadButton
from streamlit.proto.FileUploader_pb2 import FileUploader
from streamlit.proto.MultiSelect_pb2 import MultiSelect
from streamlit.proto.NumberInput_pb2 import NumberInput
from streamlit.proto.PlotlyChart_pb2 import PlotlyChart
from streamlit.proto.Radio_pb2 import Radio
from streamlit.proto.Selectbox_pb2 import Selectbox
from streamlit.proto.Slider_pb2 import Slider
from streamlit.proto.TextArea_pb2 import TextArea
from streamlit.proto.TextInput_pb2 import TextInput
from streamlit.proto.TimeInput_pb2 import TimeInput
from streamlit.type_util import ValueFieldName
from streamlit.util import HASHLIB_KWARGS

if TYPE_CHECKING:
    from builtins import ellipsis

    from streamlit.runtime.scriptrunner.script_run_context import ScriptRunContext
    from streamlit.runtime.state.widgets import NoValue


# Protobuf types for all widgets.
WidgetProto: TypeAlias = Union[
    Arrow,
    Button,
    CameraInput,
    ChatInput,
    Checkbox,
    ColorPicker,
    ComponentInstance,
    DateInput,
    DownloadButton,
    FileUploader,
    MultiSelect,
    NumberInput,
    Radio,
    Selectbox,
    Slider,
    TextArea,
    TextInput,
    TimeInput,
    PlotlyChart,
<<<<<<< HEAD
=======
    ArrowVegaLiteChart,
>>>>>>> b9d368bc
]

GENERATED_WIDGET_ID_PREFIX: Final = "$$WIDGET_ID"
TESTING_KEY = "$$STREAMLIT_INTERNAL_KEY_TESTING"


T = TypeVar("T")
T_co = TypeVar("T_co", covariant=True)


WidgetArgs: TypeAlias = Tuple[Any, ...]
WidgetKwargs: TypeAlias = Dict[str, Any]
WidgetCallback: TypeAlias = Callable[..., None]

# A deserializer receives the value from whatever field is set on the
# WidgetState proto, and returns a regular python value. A serializer
# receives a regular python value, and returns something suitable for
# a value field on WidgetState proto. They should be inverses.
WidgetDeserializer: TypeAlias = Callable[[Any, str], T]
WidgetSerializer: TypeAlias = Callable[[T], Any]


@dataclass(frozen=True)
class WidgetMetadata(Generic[T]):
    """Metadata associated with a single widget. Immutable."""

    id: str
    deserializer: WidgetDeserializer[T] = field(repr=False)
    serializer: WidgetSerializer[T] = field(repr=False)
    value_type: ValueFieldName

    # An optional user-code callback invoked when the widget's value changes.
    # Widget callbacks are called at the start of a script run, before the
    # body of the script is executed.
    callback: WidgetCallback | None = None
    callback_args: WidgetArgs | None = None
    callback_kwargs: WidgetKwargs | None = None

    fragment_id: str | None = None

    def __repr__(self) -> str:
        return util.repr_(self)


@dataclass(frozen=True)
class RegisterWidgetResult(Generic[T_co]):
    """Result returned by the `register_widget` family of functions/methods.

    Should be usable by widget code to determine what value to return, and
    whether to update the UI.

    Parameters
    ----------
    value : T_co
        The widget's current value, or, in cases where the true widget value
        could not be determined, an appropriate fallback value.

        This value should be returned by the widget call.
    value_changed : bool
        True if the widget's value is different from the value most recently
        returned from the frontend.

        Implies an update to the frontend is needed.
    """

    value: T_co
    value_changed: bool

    @classmethod
    def failure(
        cls, deserializer: WidgetDeserializer[T_co]
    ) -> RegisterWidgetResult[T_co]:
        """The canonical way to construct a RegisterWidgetResult in cases
        where the true widget value could not be determined.
        """
        return cls(value=deserializer(None, ""), value_changed=False)


PROTO_SCALAR_VALUE = Union[float, int, bool, str, bytes]
SAFE_VALUES = Union[
    date,
    time,
    datetime,
    timedelta,
    None,
    "NoValue",
    "ellipsis",
    Message,
    PROTO_SCALAR_VALUE,
    Data,
    Dict[Any, Any],
]


def compute_widget_id(
    element_type: str,
    user_key: str | None = None,
    **kwargs: SAFE_VALUES | Sequence[SAFE_VALUES],
) -> str:
    """Compute the widget id for the given widget. This id is stable: a given
    set of inputs to this function will always produce the same widget id output.

    Only stable, deterministic values should be used to compute widget ids. Using
    nondeterministic values as inputs can cause the resulting widget id to
    change between runs.

    The widget id includes the user_key so widgets with identical arguments can
    use it to be distinct.

    The widget id includes an easily identified prefix, and the user_key as a
    suffix, to make it easy to identify it and know if a key maps to it.
    """
    h = hashlib.new("md5", **HASHLIB_KWARGS)
    h.update(element_type.encode("utf-8"))
    # This will iterate in a consistent order when the provided arguments have
    # consistent order; dicts are always in insertion order.
    for k, v in kwargs.items():
        h.update(str(k).encode("utf-8"))
        h.update(str(v).encode("utf-8"))
    return f"{GENERATED_WIDGET_ID_PREFIX}-{h.hexdigest()}-{user_key}"


def user_key_from_widget_id(widget_id: str) -> str | None:
    """Return the user key portion of a widget id, or None if the id does not
    have a user key.

    TODO This will incorrectly indicate no user key if the user actually provides
    "None" as a key, but we can't avoid this kind of problem while storing the
    string representation of the no-user-key sentinel as part of the widget id.
    """
    user_key = widget_id.split("-", maxsplit=2)[-1]
    user_key = None if user_key == "None" else user_key
    return user_key


def is_widget_id(key: str) -> bool:
    """True if the given session_state key has the structure of a widget ID."""
    return key.startswith(GENERATED_WIDGET_ID_PREFIX)


def is_keyed_widget_id(key: str) -> bool:
    """True if the given session_state key has the structure of a widget ID with a user_key."""
    return is_widget_id(key) and not key.endswith("-None")


def require_valid_user_key(key: str) -> None:
    """Raise an Exception if the given user_key is invalid."""
    if is_widget_id(key):
        raise StreamlitAPIException(
            f"Keys beginning with {GENERATED_WIDGET_ID_PREFIX} are reserved."
        )


def save_for_app_testing(ctx: ScriptRunContext, k: str, v: Any):
    if config.get_option("global.appTest"):
        try:
            ctx.session_state[TESTING_KEY][k] = v
        except KeyError:
            ctx.session_state[TESTING_KEY] = {k: v}<|MERGE_RESOLUTION|>--- conflicted
+++ resolved
@@ -89,10 +89,7 @@
     TextInput,
     TimeInput,
     PlotlyChart,
-<<<<<<< HEAD
-=======
     ArrowVegaLiteChart,
->>>>>>> b9d368bc
 ]
 
 GENERATED_WIDGET_ID_PREFIX: Final = "$$WIDGET_ID"
