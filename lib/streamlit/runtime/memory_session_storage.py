# Copyright (c) Streamlit Inc. (2018-2022) Snowflake Inc. (2022-2024)
#
# Licensed under the Apache License, Version 2.0 (the "License");
# you may not use this file except in compliance with the License.
# You may obtain a copy of the License at
#
#     http://www.apache.org/licenses/LICENSE-2.0
#
# Unless required by applicable law or agreed to in writing, software
# distributed under the License is distributed on an "AS IS" BASIS,
# WITHOUT WARRANTIES OR CONDITIONS OF ANY KIND, either express or implied.
# See the License for the specific language governing permissions and
# limitations under the License.

<<<<<<< HEAD
from __future__ import annotations

from typing import List, MutableMapping
=======
>>>>>>> d81bd6b2

from typing import List, MutableMapping, Optional

from streamlit.runtime.session_manager import SessionInfo, SessionStorage
from streamlit.util import TimedCleanupCache


class MemorySessionStorage(SessionStorage):
    """A SessionStorage that stores sessions in memory.

    At most maxsize sessions are stored with a TTL of ttl seconds. This class is really
    just a thin wrapper around cachetools.TTLCache that complies with the SessionStorage
    protocol.
    """

    # NOTE: The defaults for maxsize and ttl are chosen arbitrarily for now. These
    # numbers are reasonable as the main problems we're trying to solve at the moment are
    # caused by transient disconnects that are usually just short network blips. In the
    # future, we may want to increase both to support use cases such as saving state for
    # much longer periods of time. For example, we may want session state to persist if
    # a user closes their laptop lid and comes back to an app hours later.
    def __init__(
        self,
        maxsize: int = 128,
        ttl_seconds: int = 2 * 60,  # 2 minutes
    ) -> None:
        """Instantiate a new MemorySessionStorage.

        Parameters
        ----------
        maxsize
            The maximum number of sessions we allow to be stored in this
            MemorySessionStorage. If an entry needs to be removed because we have
            exceeded this number, either
              * an expired entry is removed, or
              * the least recently used entry is removed (if no entries have expired).

        ttl_seconds
            The time in seconds for an entry added to a MemorySessionStorage to live.
            After this amount of time has passed for a given entry, it becomes
            inaccessible and will be removed eventually.
        """

        self._cache: MutableMapping[str, SessionInfo] = TimedCleanupCache(
            maxsize=maxsize, ttl=ttl_seconds
        )

    def get(self, session_id: str) -> SessionInfo | None:
        return self._cache.get(session_id, None)

    def save(self, session_info: SessionInfo) -> None:
        self._cache[session_info.session.id] = session_info

    def delete(self, session_id: str) -> None:
        del self._cache[session_id]

    def list(self) -> List[SessionInfo]:
        return list(self._cache.values())<|MERGE_RESOLUTION|>--- conflicted
+++ resolved
@@ -12,14 +12,9 @@
 # See the License for the specific language governing permissions and
 # limitations under the License.
 
-<<<<<<< HEAD
 from __future__ import annotations
 
 from typing import List, MutableMapping
-=======
->>>>>>> d81bd6b2
-
-from typing import List, MutableMapping, Optional
 
 from streamlit.runtime.session_manager import SessionInfo, SessionStorage
 from streamlit.util import TimedCleanupCache
