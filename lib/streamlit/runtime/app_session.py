--- conflicted
+++ resolved
@@ -816,11 +816,7 @@
     msg.hide_top_bar = config.get_option("ui.hideTopBar")
     # ui.hideSidebarNav is deprecated, will be removed in the future
     msg.hide_sidebar_nav = config.get_option("ui.hideSidebarNav")
-<<<<<<< HEAD
-    if config.get_option("client.showPageNavigation") == False:
-=======
     if config.get_option("client.showSidebarNavigation") == False:
->>>>>>> 899cbbda
         msg.hide_sidebar_nav = True
     msg.toolbar_mode = _get_toolbar_mode()
 
