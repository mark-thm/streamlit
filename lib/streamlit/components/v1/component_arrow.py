--- conflicted
+++ resolved
@@ -115,10 +115,6 @@
         Output. pandas.DataFrame
 
     """
-<<<<<<< HEAD
-    import pandas as pd
-=======
->>>>>>> 7d37300b
 
     if type_util.is_pyarrow_version_less_than("14.0.1"):
         raise RuntimeError(
