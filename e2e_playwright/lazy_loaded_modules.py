# Copyright (c) Streamlit Inc. (2018-2022) Snowflake Inc. (2022-2024)
#
# Licensed under the Apache License, Version 2.0 (the "License");
# you may not use this file except in compliance with the License.
# You may obtain a copy of the License at
#
#     http://www.apache.org/licenses/LICENSE-2.0
#
# Unless required by applicable law or agreed to in writing, software
# distributed under the License is distributed on an "AS IS" BASIS,
# WITHOUT WARRANTIES OR CONDITIONS OF ANY KIND, either express or implied.
# See the License for the specific language governing permissions and
# limitations under the License.

import sys

import streamlit as st

lazy_loaded_modules = [
    "bokeh",
    "tenacity",
    "rich",
    "pydeck",
    "altair",
    "graphviz",
<<<<<<< HEAD
=======
    "watchdog",
    "matplotlib",
>>>>>>> df3e6b3d
    "pandas",
    "pyarrow",
    "numpy",
    "streamlit.emojis",
    "streamlit.external",
    "streamlit.vendor.pympler",
    # Requires `server.fileWatcherType` to be configured with `none` or `poll`:
    "watchdog",
    "streamlit.watcher.event_based_path_watcher",
<<<<<<< HEAD
    # Pillow is lazy-loaded, but it gets imported by plotly,
    # which we have to import in case it is installed to correctly
    # configure the Streamlit theme. So, we cannot test this here.
    # "PIL",
=======
    # TODO(lukasmasuch): Lazy load more packages:
    # "streamlit.hello",
    # "numpy",
    # "plotly",
    # "pillow",
>>>>>>> df3e6b3d
]

for module in lazy_loaded_modules:
    loaded = module in sys.modules
    st.write(f"**{module}**:", ("imported" if loaded else "not loaded"))

if st.button("Import lazy loaded modules"):
    for module in lazy_loaded_modules:
        __import__(module)
    st.rerun()<|MERGE_RESOLUTION|>--- conflicted
+++ resolved
@@ -23,11 +23,7 @@
     "pydeck",
     "altair",
     "graphviz",
-<<<<<<< HEAD
-=======
-    "watchdog",
     "matplotlib",
->>>>>>> df3e6b3d
     "pandas",
     "pyarrow",
     "numpy",
@@ -37,18 +33,10 @@
     # Requires `server.fileWatcherType` to be configured with `none` or `poll`:
     "watchdog",
     "streamlit.watcher.event_based_path_watcher",
-<<<<<<< HEAD
     # Pillow is lazy-loaded, but it gets imported by plotly,
     # which we have to import in case it is installed to correctly
     # configure the Streamlit theme. So, we cannot test this here.
     # "PIL",
-=======
-    # TODO(lukasmasuch): Lazy load more packages:
-    # "streamlit.hello",
-    # "numpy",
-    # "plotly",
-    # "pillow",
->>>>>>> df3e6b3d
 ]
 
 for module in lazy_loaded_modules:
