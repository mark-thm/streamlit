--- conflicted
+++ resolved
@@ -213,12 +213,9 @@
 
         ctx = get_script_run_ctx()
 
-<<<<<<< HEAD
-=======
         if not isinstance(on_select, bool) and not isinstance(on_select, str):
             pass
 
->>>>>>> 4e15c3c5
         widget_state = cast(RegisterWidgetResult[Any], {})
         if is_select_enabled:
             widget_state = register_widget(
@@ -297,21 +294,6 @@
     proto.theme = theme or ""
     proto.is_select_enabled = is_select_enabled
     ctx = get_script_run_ctx()
-<<<<<<< HEAD
-    if key is not None:
-        key = str(key)
-    id = compute_widget_id(
-        "plotly_chart",
-        user_key=key,
-        figure_or_data=figure_or_data,
-        use_container_width=use_container_width,
-        sharing=sharing,
-        key=key,
-        theme=theme,
-        page=ctx.page_script_hash if ctx else None,
-    )
-    proto.id = id
-=======
 
     if key is not None:
         key = str(key)
@@ -327,7 +309,6 @@
             page=ctx.page_script_hash if ctx else None,
         )
         proto.id = id
->>>>>>> 4e15c3c5
 
 
 @caching.cache
